/*
 * Copyright Elasticsearch B.V. and/or licensed to Elasticsearch B.V. under one
 * or more contributor license agreements. Licensed under the Elastic License;
 * you may not use this file except in compliance with the Elastic License.
 */
package org.elasticsearch.watcher.support.http;

import com.google.common.collect.ImmutableMap;
import org.elasticsearch.ElasticsearchException;
import org.elasticsearch.ElasticsearchTimeoutException;
import org.elasticsearch.ExceptionsHelper;
import org.elasticsearch.common.component.AbstractLifecycleComponent;
import org.elasticsearch.common.inject.Inject;
import org.elasticsearch.common.io.Streams;
import org.elasticsearch.common.settings.Settings;
<<<<<<< HEAD
import org.elasticsearch.env.Environment;
=======
import org.elasticsearch.common.unit.TimeValue;
>>>>>>> e29df8dd
import org.elasticsearch.watcher.support.http.auth.ApplicableHttpAuth;
import org.elasticsearch.watcher.support.http.auth.HttpAuthRegistry;

import javax.net.ssl.*;
import java.io.ByteArrayOutputStream;
import java.io.IOException;
import java.io.InputStream;
import java.net.*;
import java.nio.charset.StandardCharsets;
import java.nio.file.Files;
import java.nio.file.Path;
import java.security.KeyStore;
import java.security.SecureRandom;
import java.util.List;
import java.util.Map;

/**
 * Client class to wrap http connections
 */
public class HttpClient extends AbstractLifecycleComponent<HttpClient> {

    static final String SETTINGS_SSL_PREFIX = "watcher.http.ssl.";
    static final String SETTINGS_SSL_SHIELD_PREFIX = "shield.ssl.";

    public static final String SETTINGS_SSL_PROTOCOL = SETTINGS_SSL_PREFIX + "protocol";
    static final String SETTINGS_SSL_SHIELD_PROTOCOL = SETTINGS_SSL_SHIELD_PREFIX + "protocol";
    public static final String SETTINGS_SSL_KEYSTORE = SETTINGS_SSL_PREFIX + "keystore.path";
    static final String SETTINGS_SSL_SHIELD_KEYSTORE = SETTINGS_SSL_SHIELD_PREFIX + "keystore.path";
    public static final String SETTINGS_SSL_KEYSTORE_PASSWORD = SETTINGS_SSL_PREFIX + "keystore.password";
    static final String SETTINGS_SSL_SHIELD_KEYSTORE_PASSWORD = SETTINGS_SSL_SHIELD_PREFIX + "keystore.password";
    public static final String SETTINGS_SSL_KEYSTORE_KEY_PASSWORD = SETTINGS_SSL_PREFIX + "keystore.key_password";
    static final String SETTINGS_SSL_SHIELD_KEYSTORE_KEY_PASSWORD = SETTINGS_SSL_SHIELD_PREFIX + "keystore.key_password";
    public static final String SETTINGS_SSL_KEYSTORE_ALGORITHM = SETTINGS_SSL_PREFIX + "keystore.algorithm";
    static final String SETTINGS_SSL_SHIELD_KEYSTORE_ALGORITHM = SETTINGS_SSL_SHIELD_PREFIX + "keystore.algorithm";
    public static final String SETTINGS_SSL_TRUSTSTORE = SETTINGS_SSL_PREFIX + "truststore.path";
    static final String SETTINGS_SSL_SHIELD_TRUSTSTORE = SETTINGS_SSL_SHIELD_PREFIX + "truststore.path";
    public static final String SETTINGS_SSL_TRUSTSTORE_PASSWORD = SETTINGS_SSL_PREFIX + "truststore.password";
    static final String SETTINGS_SSL_SHIELD_TRUSTSTORE_PASSWORD = SETTINGS_SSL_SHIELD_PREFIX + "truststore.password";
    public static final String SETTINGS_SSL_TRUSTSTORE_ALGORITHM = SETTINGS_SSL_PREFIX + "truststore.algorithm";
    static final String SETTINGS_SSL_SHIELD_TRUSTSTORE_ALGORITHM = SETTINGS_SSL_SHIELD_PREFIX + "truststore.algorithm";

    private final HttpAuthRegistry httpAuthRegistry;
<<<<<<< HEAD
    private final Environment env;
=======
    private final TimeValue defaultConnectionTimeout;
    private final TimeValue defaultReadTimeout;
>>>>>>> e29df8dd

    private SSLSocketFactory sslSocketFactory;

    @Inject
    public HttpClient(Settings settings, HttpAuthRegistry httpAuthRegistry, Environment env) {
        super(settings);
        this.httpAuthRegistry = httpAuthRegistry;
<<<<<<< HEAD
        this.env = env;
=======
        defaultConnectionTimeout = settings.getAsTime("watcher.http.default_connection_timeout", TimeValue.timeValueSeconds(10));
        defaultReadTimeout = settings.getAsTime("watcher.http.default_read_timeout", TimeValue.timeValueSeconds(10));
>>>>>>> e29df8dd
    }

    @Override
    protected void doStart() throws ElasticsearchException {
        if (!settings.getByPrefix(SETTINGS_SSL_PREFIX).getAsMap().isEmpty() ||
                !settings.getByPrefix(SETTINGS_SSL_SHIELD_PREFIX).getAsMap().isEmpty()) {
            sslSocketFactory = createSSLSocketFactory(settings);
        } else {
            logger.trace("no ssl context configured");
            sslSocketFactory = null;
        }
    }

    @Override
    protected void doStop() throws ElasticsearchException {
    }

    @Override
    protected void doClose() throws ElasticsearchException {
    }

    public HttpResponse execute(HttpRequest request) throws IOException {
        try {
            return doExecute(request);
        } catch (SocketTimeoutException ste) {
            throw new ElasticsearchTimeoutException("failed to execute http request. timeout expired", ste);
        }
    }

    public HttpResponse doExecute(HttpRequest request) throws IOException {
        String queryString = null;
        if (request.params() != null && !request.params().isEmpty()) {
            StringBuilder builder = new StringBuilder();
            for (Map.Entry<String, String> entry : request.params().entrySet()) {
                if (builder.length() != 0) {
                    builder.append('&');
                }
                builder.append(URLEncoder.encode(entry.getKey(), "utf-8"))
                        .append('=')
                        .append(URLEncoder.encode(entry.getValue(), "utf-8"));
            }
            queryString = builder.toString();
        }

        URI uri;
        try {
            uri = new URI(request.scheme().scheme(), null, request.host(), request.port(), request.path(), queryString, null);
        } catch (URISyntaxException e) {
            throw ExceptionsHelper.convertToElastic(e);
        }
        URL url = uri.toURL();

        logger.debug("making [{}] request to [{}]", request.method().method(), url);
        logger.trace("sending [{}] as body of request", request.body());
        HttpURLConnection urlConnection = (HttpURLConnection) url.openConnection();
        if (urlConnection instanceof HttpsURLConnection && sslSocketFactory != null) {
            HttpsURLConnection httpsConn = (HttpsURLConnection) urlConnection;
            httpsConn.setSSLSocketFactory(sslSocketFactory);
        }

        urlConnection.setRequestMethod(request.method().method());
        if (request.headers() != null) {
            for (Map.Entry<String, String> entry : request.headers().entrySet()) {
                urlConnection.setRequestProperty(entry.getKey(), entry.getValue());
            }
        }
        if (request.auth() != null) {
            logger.trace("applying auth headers");
            ApplicableHttpAuth applicableAuth = httpAuthRegistry.createApplicable(request.auth);
            applicableAuth.apply(urlConnection);
        }
        urlConnection.setUseCaches(false);
        urlConnection.setRequestProperty("Accept-Charset", StandardCharsets.UTF_8.name());
        if (request.body() != null) {
            urlConnection.setDoOutput(true);
            byte[] bytes = request.body().getBytes(StandardCharsets.UTF_8.name());
            urlConnection.setRequestProperty("Content-Length", String.valueOf(bytes.length));
            urlConnection.getOutputStream().write(bytes);
            urlConnection.getOutputStream().close();
        }

        TimeValue connectionTimeout = request.connectionTimeout != null ? request.connectionTimeout : defaultConnectionTimeout;
        urlConnection.setConnectTimeout((int) connectionTimeout.millis());

        TimeValue readTimeout = request.readTimeout != null ? request.readTimeout : defaultReadTimeout;
        urlConnection.setReadTimeout((int) readTimeout.millis());

        urlConnection.connect();

        final int statusCode = urlConnection.getResponseCode();
        ImmutableMap.Builder<String, String[]> responseHeaders = ImmutableMap.builder();
        for (Map.Entry<String, List<String>> header : urlConnection.getHeaderFields().entrySet()) {
            // HttpURLConnection#getHeaderFields returns the first status line as a header
            // with a `null` key (facepalm)... so we have to skip that one.
            if (header.getKey() != null) {
                responseHeaders.put(header.getKey(), header.getValue().toArray(new String[header.getValue().size()]));
            }
        }
        logger.debug("http status code [{}]", statusCode);
        if (statusCode < 400) {
            final byte[] body;
            try (InputStream inputStream = urlConnection.getInputStream();ByteArrayOutputStream outputStream = new ByteArrayOutputStream()) {
                Streams.copy(inputStream, outputStream);
                body = outputStream.toByteArray();
            }
            return new HttpResponse(statusCode, body, responseHeaders.build());
        }
        return new HttpResponse(statusCode, responseHeaders.build());
    }

    /** SSL Initialization **/
    private SSLSocketFactory createSSLSocketFactory(Settings settings) {
        try {
            String sslContextProtocol = settings.get(SETTINGS_SSL_PROTOCOL, settings.get(SETTINGS_SSL_SHIELD_PROTOCOL, "TLS"));
            String keyStore = settings.get(SETTINGS_SSL_KEYSTORE, settings.get(SETTINGS_SSL_SHIELD_KEYSTORE, System.getProperty("javax.net.ssl.keyStore")));
            String keyStorePassword = settings.get(SETTINGS_SSL_KEYSTORE_PASSWORD, settings.get(SETTINGS_SSL_SHIELD_KEYSTORE_PASSWORD, System.getProperty("javax.net.ssl.keyStorePassword")));
            String keyPassword = settings.get(SETTINGS_SSL_KEYSTORE_KEY_PASSWORD, settings.get(SETTINGS_SSL_SHIELD_KEYSTORE_KEY_PASSWORD, keyStorePassword));
            String keyStoreAlgorithm = settings.get(SETTINGS_SSL_KEYSTORE_ALGORITHM, settings.get(SETTINGS_SSL_SHIELD_KEYSTORE_ALGORITHM, System.getProperty("ssl.KeyManagerFactory.algorithm", KeyManagerFactory.getDefaultAlgorithm())));
            String trustStore = settings.get(SETTINGS_SSL_TRUSTSTORE, settings.get(SETTINGS_SSL_SHIELD_TRUSTSTORE, System.getProperty("javax.net.ssl.trustStore")));
            String trustStorePassword = settings.get(SETTINGS_SSL_TRUSTSTORE_PASSWORD, settings.get(SETTINGS_SSL_SHIELD_TRUSTSTORE_PASSWORD, System.getProperty("javax.net.ssl.trustStorePassword")));
            String trustStoreAlgorithm = settings.get(SETTINGS_SSL_TRUSTSTORE_ALGORITHM, settings.get(SETTINGS_SSL_SHIELD_TRUSTSTORE_ALGORITHM, System.getProperty("ssl.TrustManagerFactory.algorithm", TrustManagerFactory.getDefaultAlgorithm())));

            if (keyStore != null) {
                if (trustStore == null) {
                    logger.debug("keystore defined with no truststore defined, using keystore as truststore");
                    trustStore = keyStore;
                    trustStorePassword = keyStorePassword;
                    trustStoreAlgorithm = keyStoreAlgorithm;
                }
            } else if (trustStore == null) {
                logger.debug("no truststore defined, using system default");
            }

            if (trustStoreAlgorithm == null) {
                trustStoreAlgorithm = TrustManagerFactory.getDefaultAlgorithm();
            }
            logger.debug("using protocol [{}], keyStore [{}], keyStoreAlgorithm [{}], trustStore [{}] and trustAlgorithm [{}]", sslContextProtocol, keyStore, keyStoreAlgorithm, trustStore, trustStoreAlgorithm);

            SSLContext sslContext = SSLContext.getInstance(sslContextProtocol);
            KeyManager[] keyManagers = keyManagers(env, keyStore, keyStorePassword, keyStoreAlgorithm, keyPassword);
            TrustManager[] trustManagers = trustManagers(env, trustStore, trustStorePassword, trustStoreAlgorithm);
            sslContext.init(keyManagers, trustManagers, new SecureRandom());
            return sslContext.getSocketFactory();
        } catch (Exception e) {
            throw new RuntimeException("http client failed to initialize the SSLContext", e);
        }
    }

    public SSLSocketFactory getSslSocketFactory() {
        return sslSocketFactory;
    }

    private static KeyManager[] keyManagers(Environment env, String keyStore, String keyStorePassword, String keyStoreAlgorithm, String keyPassword) {
        if (keyStore == null) {
            return null;
        }
        Path path = env.homeFile().resolve(keyStore);
        if (Files.notExists(path)) {
            return null;
        }

        try {
            // Load KeyStore
            KeyStore ks = readKeystore(path, keyStorePassword);

            // Initialize KeyManagerFactory
            KeyManagerFactory kmf = KeyManagerFactory.getInstance(keyStoreAlgorithm);
            kmf.init(ks, keyPassword.toCharArray());
            return kmf.getKeyManagers();
        } catch (Exception e) {
            throw new RuntimeException("http client failed to initialize a KeyManagerFactory", e);
        }
    }

    private static TrustManager[] trustManagers(Environment env, String trustStore, String trustStorePassword, String trustStoreAlgorithm) {
        try {
            // Load TrustStore
            KeyStore ks = null;
            if (trustStore != null) {
                Path trustStorePath = env.homeFile().resolve(trustStore);
                if (Files.exists(trustStorePath)) {
                    ks = readKeystore(trustStorePath, trustStorePassword);
                }
            }

            // Initialize a trust manager factory with the trusted store
            TrustManagerFactory trustFactory = TrustManagerFactory.getInstance(trustStoreAlgorithm);
            trustFactory.init(ks);
            return trustFactory.getTrustManagers();
        } catch (Exception e) {
            throw new RuntimeException("http client failed to initialize a TrustManagerFactory", e);
        }
    }

    private static KeyStore readKeystore(Path path, String password) throws Exception {
        try (InputStream in = Files.newInputStream(path)) {
            // Load TrustStore
            KeyStore ks = KeyStore.getInstance("jks");
            assert password != null;
            ks.load(in, password.toCharArray());
            return ks;
        }
    }
}<|MERGE_RESOLUTION|>--- conflicted
+++ resolved
@@ -13,11 +13,8 @@
 import org.elasticsearch.common.inject.Inject;
 import org.elasticsearch.common.io.Streams;
 import org.elasticsearch.common.settings.Settings;
-<<<<<<< HEAD
 import org.elasticsearch.env.Environment;
-=======
 import org.elasticsearch.common.unit.TimeValue;
->>>>>>> e29df8dd
 import org.elasticsearch.watcher.support.http.auth.ApplicableHttpAuth;
 import org.elasticsearch.watcher.support.http.auth.HttpAuthRegistry;
 
@@ -60,12 +57,9 @@
     static final String SETTINGS_SSL_SHIELD_TRUSTSTORE_ALGORITHM = SETTINGS_SSL_SHIELD_PREFIX + "truststore.algorithm";
 
     private final HttpAuthRegistry httpAuthRegistry;
-<<<<<<< HEAD
     private final Environment env;
-=======
     private final TimeValue defaultConnectionTimeout;
     private final TimeValue defaultReadTimeout;
->>>>>>> e29df8dd
 
     private SSLSocketFactory sslSocketFactory;
 
@@ -73,12 +67,9 @@
     public HttpClient(Settings settings, HttpAuthRegistry httpAuthRegistry, Environment env) {
         super(settings);
         this.httpAuthRegistry = httpAuthRegistry;
-<<<<<<< HEAD
         this.env = env;
-=======
         defaultConnectionTimeout = settings.getAsTime("watcher.http.default_connection_timeout", TimeValue.timeValueSeconds(10));
         defaultReadTimeout = settings.getAsTime("watcher.http.default_read_timeout", TimeValue.timeValueSeconds(10));
->>>>>>> e29df8dd
     }
 
     @Override
