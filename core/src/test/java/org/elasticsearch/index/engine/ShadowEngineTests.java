/*
 * Licensed to Elasticsearch under one or more contributor
 * license agreements. See the NOTICE file distributed with
 * this work for additional information regarding copyright
 * ownership. Elasticsearch licenses this file to you under
 * the Apache License, Version 2.0 (the "License"); you may
 * not use this file except in compliance with the License.
 * You may obtain a copy of the License at
 *
 *    http://www.apache.org/licenses/LICENSE-2.0
 *
 * Unless required by applicable law or agreed to in writing,
 * software distributed under the License is distributed on an
 * "AS IS" BASIS, WITHOUT WARRANTIES OR CONDITIONS OF ANY
 * KIND, either express or implied.  See the License for the
 * specific language governing permissions and limitations
 * under the License.
 */

package org.elasticsearch.index.engine;

import org.apache.lucene.codecs.Codec;
import org.apache.lucene.document.Field;
import org.apache.lucene.document.LongPoint;
import org.apache.lucene.document.NumericDocValuesField;
import org.apache.lucene.document.TextField;
import org.apache.lucene.index.IndexWriterConfig;
import org.apache.lucene.index.KeepOnlyLastCommitDeletionPolicy;
import org.apache.lucene.index.LiveIndexWriterConfig;
import org.apache.lucene.index.MergePolicy;
import org.apache.lucene.index.NoMergePolicy;
import org.apache.lucene.index.SnapshotDeletionPolicy;
import org.apache.lucene.index.Term;
import org.apache.lucene.search.IndexSearcher;
import org.apache.lucene.search.TermQuery;
import org.apache.lucene.store.Directory;
import org.apache.lucene.store.MockDirectoryWrapper;
import org.apache.lucene.util.IOUtils;
import org.elasticsearch.ElasticsearchException;
import org.elasticsearch.Version;
import org.elasticsearch.cluster.metadata.IndexMetaData;
import org.elasticsearch.common.Nullable;
import org.elasticsearch.common.bytes.BytesArray;
import org.elasticsearch.common.bytes.BytesReference;
import org.elasticsearch.common.lucene.Lucene;
import org.elasticsearch.common.settings.Settings;
import org.elasticsearch.common.unit.TimeValue;
import org.elasticsearch.common.util.BigArrays;
import org.elasticsearch.index.IndexSettings;
import org.elasticsearch.index.codec.CodecService;
import org.elasticsearch.index.mapper.Mapping;
import org.elasticsearch.index.mapper.ParseContext;
import org.elasticsearch.index.mapper.ParsedDocument;
import org.elasticsearch.index.mapper.internal.SourceFieldMapper;
import org.elasticsearch.index.mapper.internal.UidFieldMapper;
import org.elasticsearch.index.shard.ShardId;
import org.elasticsearch.index.shard.ShardUtils;
import org.elasticsearch.index.store.DirectoryService;
import org.elasticsearch.index.store.DirectoryUtils;
import org.elasticsearch.index.store.Store;
import org.elasticsearch.index.translog.Translog;
import org.elasticsearch.index.translog.TranslogConfig;
import org.elasticsearch.test.DummyShardLock;
import org.elasticsearch.test.ESTestCase;
import org.elasticsearch.test.IndexSettingsModule;
import org.elasticsearch.threadpool.ThreadPool;
import org.hamcrest.MatcherAssert;
import org.junit.After;
import org.junit.Before;

import java.io.IOException;
import java.nio.file.Path;
import java.util.Arrays;
import java.util.List;
import java.util.concurrent.CountDownLatch;
import java.util.concurrent.atomic.AtomicBoolean;

import static org.hamcrest.Matchers.equalTo;
import static org.hamcrest.Matchers.greaterThan;
import static org.hamcrest.Matchers.hasKey;
import static org.hamcrest.Matchers.not;
import static org.hamcrest.Matchers.notNullValue;
import static org.hamcrest.Matchers.nullValue;

/**
 * TODO: document me!
 */
public class ShadowEngineTests extends ESTestCase {

    protected final ShardId shardId = new ShardId("index", "_na_", 1);

    protected ThreadPool threadPool;

    private Store store;
    private Store storeReplica;


    protected Engine primaryEngine;
    protected Engine replicaEngine;

    private IndexSettings defaultSettings;
    private String codecName;
    private Path dirPath;

    @Override
    @Before
    public void setUp() throws Exception {
        super.setUp();
        CodecService codecService = new CodecService(null, logger);
        String name = Codec.getDefault().getName();
        if (Arrays.asList(codecService.availableCodecs()).contains(name)) {
            // some codecs are read only so we only take the ones that we have in the service and randomly
            // selected by lucene test case.
            codecName = name;
        } else {
            codecName = "default";
        }
        defaultSettings = IndexSettingsModule.newIndexSettings("test", Settings.builder()
                .put(IndexSettings.INDEX_GC_DELETES_SETTING, "1h") // make sure this doesn't kick in on us
                .put(EngineConfig.INDEX_CODEC_SETTING.getKey(), codecName)
                .put(IndexMetaData.SETTING_VERSION_CREATED, Version.CURRENT)
                .build()); // TODO randomize more settings

        threadPool = new ThreadPool(getClass().getName());
        dirPath = createTempDir();
        store = createStore(dirPath);
        storeReplica = createStore(dirPath);
        Lucene.cleanLuceneIndex(store.directory());
        Lucene.cleanLuceneIndex(storeReplica.directory());
        primaryEngine = createInternalEngine(store, createTempDir("translog-primary"));
        LiveIndexWriterConfig currentIndexWriterConfig = ((InternalEngine)primaryEngine).getCurrentIndexWriterConfig();

        assertEquals(primaryEngine.config().getCodec().getName(), codecService.codec(codecName).getName());
        assertEquals(currentIndexWriterConfig.getCodec().getName(), codecService.codec(codecName).getName());
        if (randomBoolean()) {
            primaryEngine.config().setEnableGcDeletes(false);
        }

        replicaEngine = createShadowEngine(storeReplica);

        assertEquals(replicaEngine.config().getCodec().getName(), codecService.codec(codecName).getName());
        if (randomBoolean()) {
            replicaEngine.config().setEnableGcDeletes(false);
        }
    }

    @Override
    @After
    public void tearDown() throws Exception {
        super.tearDown();
        replicaEngine.close();
        storeReplica.close();
        primaryEngine.close();
        store.close();
        terminate(threadPool);
    }

    private ParseContext.Document testDocumentWithTextField() {
        ParseContext.Document document = testDocument();
        document.add(new TextField("value", "test", Field.Store.YES));
        return document;
    }

    private ParseContext.Document testDocument() {
        return new ParseContext.Document();
    }


    private ParsedDocument testParsedDocument(String uid, String id, String type, String routing, long timestamp, long ttl, ParseContext.Document document, BytesReference source, Mapping mappingsUpdate) {
        Field uidField = new Field("_uid", uid, UidFieldMapper.Defaults.FIELD_TYPE);
        Field versionField = new NumericDocValuesField("_version", 0);
        Field seqNoField = new NumericDocValuesField("_seq_no", 0);
        document.add(uidField);
        document.add(versionField);
<<<<<<< HEAD
        return new ParsedDocument(uidField, versionField, seqNoField, id, type, routing, timestamp, ttl, Arrays.asList(document), source, mappingsUpdate);
=======
        document.add(new LongPoint("point_field", 42)); // so that points report memory/disk usage
        return new ParsedDocument(versionField, id, type, routing, timestamp, ttl, Arrays.asList(document), source, mappingsUpdate);
>>>>>>> d3d57da8
    }

    protected Store createStore(Path p) throws IOException {
        return createStore(newMockFSDirectory(p));
    }


    protected Store createStore(final Directory directory) throws IOException {
        IndexSettings indexSettings = IndexSettingsModule.newIndexSettings(shardId.getIndex(), Settings.EMPTY);
        final DirectoryService directoryService = new DirectoryService(shardId, indexSettings) {
            @Override
            public Directory newDirectory() throws IOException {
                return directory;
            }

            @Override
            public long throttleTimeInNanos() {
                return 0;
            }
        };
        return new Store(shardId, indexSettings, directoryService, new DummyShardLock(shardId));
    }

    protected SnapshotDeletionPolicy createSnapshotDeletionPolicy() {
        return new SnapshotDeletionPolicy(new KeepOnlyLastCommitDeletionPolicy());
    }

    protected ShadowEngine createShadowEngine(Store store) {
        return createShadowEngine(defaultSettings, store);
    }

    protected InternalEngine createInternalEngine(Store store, Path translogPath) {
        return createInternalEngine(defaultSettings, store, translogPath);
    }

    protected ShadowEngine createShadowEngine(IndexSettings indexSettings, Store store) {
        return new ShadowEngine(config(indexSettings, store, null, null));
    }

    protected InternalEngine createInternalEngine(IndexSettings indexSettings, Store store, Path translogPath) {
        return createInternalEngine(indexSettings, store, translogPath, newMergePolicy());
    }

    protected InternalEngine createInternalEngine(IndexSettings indexSettings, Store store, Path translogPath, MergePolicy mergePolicy) {
        EngineConfig config = config(indexSettings, store, translogPath, mergePolicy);
        return new InternalEngine(config);
    }

    public EngineConfig config(IndexSettings indexSettings, Store store, Path translogPath, MergePolicy mergePolicy) {
        IndexWriterConfig iwc = newIndexWriterConfig();
        final EngineConfig.OpenMode openMode;
        try {
            if (Lucene.indexExists(store.directory()) == false) {
                openMode = EngineConfig.OpenMode.CREATE_INDEX_AND_TRANSLOG;
            } else {
                openMode = EngineConfig.OpenMode.OPEN_INDEX_CREATE_TRANSLOG;
            }
        } catch (IOException e) {
            throw new ElasticsearchException("can't find index?", e);
        }
        TranslogConfig translogConfig = new TranslogConfig(shardId, translogPath, indexSettings, BigArrays.NON_RECYCLING_INSTANCE);
        EngineConfig config = new EngineConfig(openMode, shardId, threadPool, indexSettings
                , null, store, createSnapshotDeletionPolicy(), mergePolicy,
                iwc.getAnalyzer(), iwc.getSimilarity() , new CodecService(null, logger), new Engine.EventListener() {
            @Override
            public void onFailedEngine(String reason, @Nullable Throwable t) {
                // we don't need to notify anybody in this test
<<<<<<< HEAD
            }
        }, null, IndexSearcher.getDefaultQueryCache(), IndexSearcher.getDefaultQueryCachingPolicy(), translogConfig, TimeValue.timeValueMinutes(5)
        );
        try {
            config.setCreate(Lucene.indexExists(store.directory()) == false);
        } catch (IOException e) {
            throw new ElasticsearchException("can't find index?", e);
        }
=======
        }}, null, IndexSearcher.getDefaultQueryCache(), IndexSearcher.getDefaultQueryCachingPolicy(), translogConfig, TimeValue.timeValueMinutes(5));

>>>>>>> d3d57da8
        return config;
    }

    protected Term newUid(String id) {
        return new Term("_uid", id);
    }

    protected static final BytesReference B_1 = new BytesArray(new byte[]{1});
    protected static final BytesReference B_2 = new BytesArray(new byte[]{2});
    protected static final BytesReference B_3 = new BytesArray(new byte[]{3});

    public void testCommitStats() {
        // create a doc and refresh
        ParsedDocument doc = testParsedDocument("1", "1", "test", null, -1, -1, testDocumentWithTextField(), B_1, null);
        primaryEngine.index(new Engine.Index(newUid("1"), doc));

        CommitStats stats1 = replicaEngine.commitStats();
        assertThat(stats1.getGeneration(), greaterThan(0L));
        assertThat(stats1.getId(), notNullValue());
        assertThat(stats1.getUserData(), hasKey(Translog.TRANSLOG_GENERATION_KEY));

        // flush the primary engine
        primaryEngine.flush();
        // flush on replica to make flush visible
        replicaEngine.flush();

        CommitStats stats2 = replicaEngine.commitStats();
        assertThat(stats2.getGeneration(), greaterThan(stats1.getGeneration()));
        assertThat(stats2.getId(), notNullValue());
        assertThat(stats2.getId(), not(equalTo(stats1.getId())));
        assertThat(stats2.getUserData(), hasKey(Translog.TRANSLOG_GENERATION_KEY));
        assertThat(stats2.getUserData(), hasKey(Translog.TRANSLOG_UUID_KEY));
        assertThat(stats2.getUserData().get(Translog.TRANSLOG_GENERATION_KEY), not(equalTo(stats1.getUserData().get(Translog.TRANSLOG_GENERATION_KEY))));
        assertThat(stats2.getUserData().get(Translog.TRANSLOG_UUID_KEY), equalTo(stats1.getUserData().get(Translog.TRANSLOG_UUID_KEY)));
    }

    public void testSegments() throws Exception {
        primaryEngine.close(); // recreate without merging
        primaryEngine = createInternalEngine(defaultSettings, store, createTempDir(), NoMergePolicy.INSTANCE);
        List<Segment> segments = primaryEngine.segments(false);
        assertThat(segments.isEmpty(), equalTo(true));
        assertThat(primaryEngine.segmentsStats(false).getCount(), equalTo(0L));
        assertThat(primaryEngine.segmentsStats(false).getMemoryInBytes(), equalTo(0L));

        // create a doc and refresh
        ParsedDocument doc = testParsedDocument("1", "1", "test", null, -1, -1, testDocumentWithTextField(), B_1, null);
        primaryEngine.index(new Engine.Index(newUid("1"), doc));

        ParsedDocument doc2 = testParsedDocument("2", "2", "test", null, -1, -1, testDocumentWithTextField(), B_2, null);
        primaryEngine.index(new Engine.Index(newUid("2"), doc2));
        primaryEngine.refresh("test");

        segments = primaryEngine.segments(false);
        assertThat(segments.size(), equalTo(1));
        SegmentsStats stats = primaryEngine.segmentsStats(false);
        assertThat(stats.getCount(), equalTo(1L));
        assertThat(stats.getTermsMemoryInBytes(), greaterThan(0L));
        assertThat(stats.getStoredFieldsMemoryInBytes(), greaterThan(0L));
        assertThat(stats.getTermVectorsMemoryInBytes(), equalTo(0L));
        assertThat(stats.getNormsMemoryInBytes(), greaterThan(0L));
        assertThat(stats.getPointsMemoryInBytes(), greaterThan(0L));
        assertThat(stats.getDocValuesMemoryInBytes(), greaterThan(0L));
        assertThat(segments.get(0).isCommitted(), equalTo(false));
        assertThat(segments.get(0).isSearch(), equalTo(true));
        assertThat(segments.get(0).getNumDocs(), equalTo(2));
        assertThat(segments.get(0).getDeletedDocs(), equalTo(0));
        assertTrue(segments.get(0).isCompound());
        assertThat(segments.get(0).ramTree, nullValue());

        // Check that the replica sees nothing
        segments = replicaEngine.segments(false);
        assertThat(segments.size(), equalTo(0));
        stats = replicaEngine.segmentsStats(false);
        assertThat(stats.getCount(), equalTo(0L));
        assertThat(stats.getTermsMemoryInBytes(), equalTo(0L));
        assertThat(stats.getStoredFieldsMemoryInBytes(), equalTo(0L));
        assertThat(stats.getTermVectorsMemoryInBytes(), equalTo(0L));
        assertThat(stats.getNormsMemoryInBytes(), equalTo(0L));
        assertThat(stats.getPointsMemoryInBytes(), equalTo(0L));
        assertThat(stats.getDocValuesMemoryInBytes(), equalTo(0L));
        assertThat(segments.size(), equalTo(0));

        // flush the primary engine
        primaryEngine.flush();
        // refresh the replica
        replicaEngine.refresh("tests");

        // Check that the primary AND replica sees segments now
        segments = primaryEngine.segments(false);
        assertThat(segments.size(), equalTo(1));
        assertThat(primaryEngine.segmentsStats(false).getCount(), equalTo(1L));
        assertThat(segments.get(0).isCommitted(), equalTo(true));
        assertThat(segments.get(0).isSearch(), equalTo(true));
        assertThat(segments.get(0).getNumDocs(), equalTo(2));
        assertThat(segments.get(0).getDeletedDocs(), equalTo(0));
        assertThat(segments.get(0).isCompound(), equalTo(true));

        segments = replicaEngine.segments(false);
        assertThat(segments.size(), equalTo(1));
        assertThat(replicaEngine.segmentsStats(false).getCount(), equalTo(1L));
        assertThat(segments.get(0).isCommitted(), equalTo(true));
        assertThat(segments.get(0).isSearch(), equalTo(true));
        assertThat(segments.get(0).getNumDocs(), equalTo(2));
        assertThat(segments.get(0).getDeletedDocs(), equalTo(0));
        assertThat(segments.get(0).isCompound(), equalTo(true));


        ParsedDocument doc3 = testParsedDocument("3", "3", "test", null, -1, -1, testDocumentWithTextField(), B_3, null);
        primaryEngine.index(new Engine.Index(newUid("3"), doc3));
        primaryEngine.refresh("test");

        segments = primaryEngine.segments(false);
        assertThat(segments.size(), equalTo(2));
        assertThat(primaryEngine.segmentsStats(false).getCount(), equalTo(2L));
        assertThat(primaryEngine.segmentsStats(false).getTermsMemoryInBytes(), greaterThan(stats.getTermsMemoryInBytes()));
        assertThat(primaryEngine.segmentsStats(false).getStoredFieldsMemoryInBytes(), greaterThan(stats.getStoredFieldsMemoryInBytes()));
        assertThat(primaryEngine.segmentsStats(false).getTermVectorsMemoryInBytes(), equalTo(0L));
        assertThat(primaryEngine.segmentsStats(false).getNormsMemoryInBytes(), greaterThan(stats.getNormsMemoryInBytes()));
        assertThat(primaryEngine.segmentsStats(false).getPointsMemoryInBytes(), greaterThan(stats.getPointsMemoryInBytes()));
        assertThat(primaryEngine.segmentsStats(false).getDocValuesMemoryInBytes(), greaterThan(stats.getDocValuesMemoryInBytes()));
        assertThat(segments.get(0).getGeneration() < segments.get(1).getGeneration(), equalTo(true));
        assertThat(segments.get(0).isCommitted(), equalTo(true));
        assertThat(segments.get(0).isSearch(), equalTo(true));
        assertThat(segments.get(0).getNumDocs(), equalTo(2));
        assertThat(segments.get(0).getDeletedDocs(), equalTo(0));
        assertThat(segments.get(0).isCompound(), equalTo(true));
        assertThat(segments.get(1).isCommitted(), equalTo(false));
        assertThat(segments.get(1).isSearch(), equalTo(true));
        assertThat(segments.get(1).getNumDocs(), equalTo(1));
        assertThat(segments.get(1).getDeletedDocs(), equalTo(0));
        assertThat(segments.get(1).isCompound(), equalTo(true));

        // Make visible to shadow replica
        primaryEngine.flush();
        replicaEngine.refresh("test");

        segments = replicaEngine.segments(false);
        assertThat(segments.size(), equalTo(2));
        assertThat(replicaEngine.segmentsStats(false).getCount(), equalTo(2L));
        assertThat(replicaEngine.segmentsStats(false).getTermsMemoryInBytes(), greaterThan(stats.getTermsMemoryInBytes()));
        assertThat(replicaEngine.segmentsStats(false).getStoredFieldsMemoryInBytes(), greaterThan(stats.getStoredFieldsMemoryInBytes()));
        assertThat(replicaEngine.segmentsStats(false).getTermVectorsMemoryInBytes(), equalTo(0L));
        assertThat(replicaEngine.segmentsStats(false).getNormsMemoryInBytes(), greaterThan(stats.getNormsMemoryInBytes()));
        assertThat(replicaEngine.segmentsStats(false).getPointsMemoryInBytes(), greaterThan(stats.getPointsMemoryInBytes()));
        assertThat(replicaEngine.segmentsStats(false).getDocValuesMemoryInBytes(), greaterThan(stats.getDocValuesMemoryInBytes()));
        assertThat(segments.get(0).getGeneration() < segments.get(1).getGeneration(), equalTo(true));
        assertThat(segments.get(0).isCommitted(), equalTo(true));
        assertThat(segments.get(0).isSearch(), equalTo(true));
        assertThat(segments.get(0).getNumDocs(), equalTo(2));
        assertThat(segments.get(0).getDeletedDocs(), equalTo(0));
        assertThat(segments.get(0).isCompound(), equalTo(true));
        assertThat(segments.get(1).isCommitted(), equalTo(true));
        assertThat(segments.get(1).isSearch(), equalTo(true));
        assertThat(segments.get(1).getNumDocs(), equalTo(1));
        assertThat(segments.get(1).getDeletedDocs(), equalTo(0));
        assertThat(segments.get(1).isCompound(), equalTo(true));

        primaryEngine.delete(new Engine.Delete("test", "1", newUid("1")));
        primaryEngine.refresh("test");

        segments = primaryEngine.segments(false);
        assertThat(segments.size(), equalTo(2));
        assertThat(primaryEngine.segmentsStats(false).getCount(), equalTo(2L));
        assertThat(segments.get(0).getGeneration() < segments.get(1).getGeneration(), equalTo(true));
        assertThat(segments.get(0).isCommitted(), equalTo(true));
        assertThat(segments.get(0).isSearch(), equalTo(true));
        assertThat(segments.get(0).getNumDocs(), equalTo(1));
        assertThat(segments.get(0).getDeletedDocs(), equalTo(1));
        assertThat(segments.get(0).isCompound(), equalTo(true));
        assertThat(segments.get(1).isCommitted(), equalTo(true));
        assertThat(segments.get(1).isSearch(), equalTo(true));
        assertThat(segments.get(1).getNumDocs(), equalTo(1));
        assertThat(segments.get(1).getDeletedDocs(), equalTo(0));
        assertThat(segments.get(1).isCompound(), equalTo(true));

        // Make visible to shadow replica
        primaryEngine.flush();
        replicaEngine.refresh("test");

        ParsedDocument doc4 = testParsedDocument("4", "4", "test", null, -1, -1, testDocumentWithTextField(), B_3, null);
        primaryEngine.index(new Engine.Index(newUid("4"), doc4));
        primaryEngine.refresh("test");

        segments = primaryEngine.segments(false);
        assertThat(segments.size(), equalTo(3));
        assertThat(primaryEngine.segmentsStats(false).getCount(), equalTo(3L));
        assertThat(segments.get(0).getGeneration() < segments.get(1).getGeneration(), equalTo(true));
        assertThat(segments.get(0).isCommitted(), equalTo(true));
        assertThat(segments.get(0).isSearch(), equalTo(true));
        assertThat(segments.get(0).getNumDocs(), equalTo(1));
        assertThat(segments.get(0).getDeletedDocs(), equalTo(1));
        assertThat(segments.get(0).isCompound(), equalTo(true));

        assertThat(segments.get(1).isCommitted(), equalTo(true));
        assertThat(segments.get(1).isSearch(), equalTo(true));
        assertThat(segments.get(1).getNumDocs(), equalTo(1));
        assertThat(segments.get(1).getDeletedDocs(), equalTo(0));
        assertThat(segments.get(1).isCompound(), equalTo(true));

        assertThat(segments.get(2).isCommitted(), equalTo(false));
        assertThat(segments.get(2).isSearch(), equalTo(true));
        assertThat(segments.get(2).getNumDocs(), equalTo(1));
        assertThat(segments.get(2).getDeletedDocs(), equalTo(0));
        assertThat(segments.get(2).isCompound(), equalTo(true));
    }

    public void testVerboseSegments() throws Exception {
        primaryEngine.close(); // recreate without merging
        primaryEngine = createInternalEngine(defaultSettings, store, createTempDir(), NoMergePolicy.INSTANCE);
        List<Segment> segments = primaryEngine.segments(true);
        assertThat(segments.isEmpty(), equalTo(true));

        ParsedDocument doc = testParsedDocument("1", "1", "test", null, -1, -1, testDocumentWithTextField(), B_1, null);
        primaryEngine.index(new Engine.Index(newUid("1"), doc));
        primaryEngine.refresh("test");

        segments = primaryEngine.segments(true);
        assertThat(segments.size(), equalTo(1));
        assertThat(segments.get(0).ramTree, notNullValue());

        ParsedDocument doc2 = testParsedDocument("2", "2", "test", null, -1, -1, testDocumentWithTextField(), B_2, null);
        primaryEngine.index(new Engine.Index(newUid("2"), doc2));
        primaryEngine.refresh("test");
        ParsedDocument doc3 = testParsedDocument("3", "3", "test", null, -1, -1, testDocumentWithTextField(), B_3, null);
        primaryEngine.index(new Engine.Index(newUid("3"), doc3));
        primaryEngine.refresh("test");

        segments = primaryEngine.segments(true);
        assertThat(segments.size(), equalTo(3));
        assertThat(segments.get(0).ramTree, notNullValue());
        assertThat(segments.get(1).ramTree, notNullValue());
        assertThat(segments.get(2).ramTree, notNullValue());

        // Now make the changes visible to the replica
        primaryEngine.flush();
        replicaEngine.refresh("test");

        segments = replicaEngine.segments(true);
        assertThat(segments.size(), equalTo(3));
        assertThat(segments.get(0).ramTree, notNullValue());
        assertThat(segments.get(1).ramTree, notNullValue());
        assertThat(segments.get(2).ramTree, notNullValue());

    }

    public void testShadowEngineIgnoresWriteOperations() throws Exception {
        // create a document
        ParseContext.Document document = testDocumentWithTextField();
        document.add(new Field(SourceFieldMapper.NAME, B_1.toBytes(), SourceFieldMapper.Defaults.FIELD_TYPE));
        ParsedDocument doc = testParsedDocument("1", "1", "test", null, -1, -1, document, B_1, null);
        try {
            replicaEngine.index(new Engine.Index(newUid("1"), doc));
            fail("should have thrown an exception");
        } catch (UnsupportedOperationException e) {}
        replicaEngine.refresh("test");

        // its not there...
        Engine.Searcher searchResult = replicaEngine.acquireSearcher("test");
        MatcherAssert.assertThat(searchResult, EngineSearcherTotalHitsMatcher.engineSearcherTotalHits(0));
        MatcherAssert.assertThat(searchResult, EngineSearcherTotalHitsMatcher.engineSearcherTotalHits(new TermQuery(new Term("value", "test")), 0));
        searchResult.close();
        Engine.GetResult getResult = replicaEngine.get(new Engine.Get(true, newUid("1")));
        assertThat(getResult.exists(), equalTo(false));
        getResult.release();

        // index a document
        document = testDocument();
        document.add(new TextField("value", "test1", Field.Store.YES));
        doc = testParsedDocument("1", "1", "test", null, -1, -1, document, B_1, null);
        try {
            replicaEngine.index(new Engine.Index(newUid("1"), doc));
            fail("should have thrown an exception");
        } catch (UnsupportedOperationException e) {}
        replicaEngine.refresh("test");

        // its still not there...
        searchResult = replicaEngine.acquireSearcher("test");
        MatcherAssert.assertThat(searchResult, EngineSearcherTotalHitsMatcher.engineSearcherTotalHits(0));
        MatcherAssert.assertThat(searchResult, EngineSearcherTotalHitsMatcher.engineSearcherTotalHits(new TermQuery(new Term("value", "test")), 0));
        searchResult.close();
        getResult = replicaEngine.get(new Engine.Get(true, newUid("1")));
        assertThat(getResult.exists(), equalTo(false));
        getResult.release();

        // Now, add a document to the primary so we can test shadow engine deletes
        document = testDocumentWithTextField();
        document.add(new Field(SourceFieldMapper.NAME, B_1.toBytes(), SourceFieldMapper.Defaults.FIELD_TYPE));
        doc = testParsedDocument("1", "1", "test", null, -1, -1, document, B_1, null);
        primaryEngine.index(new Engine.Index(newUid("1"), doc));
        primaryEngine.flush();
        replicaEngine.refresh("test");

        // Now the replica can see it
        searchResult = replicaEngine.acquireSearcher("test");
        MatcherAssert.assertThat(searchResult, EngineSearcherTotalHitsMatcher.engineSearcherTotalHits(1));
        MatcherAssert.assertThat(searchResult, EngineSearcherTotalHitsMatcher.engineSearcherTotalHits(new TermQuery(new Term("value", "test")), 1));
        searchResult.close();

        // And the replica can retrieve it
        getResult = replicaEngine.get(new Engine.Get(false, newUid("1")));
        assertThat(getResult.exists(), equalTo(true));
        assertThat(getResult.docIdAndVersion(), notNullValue());
        getResult.release();

        // try to delete it on the replica
        try {
            replicaEngine.delete(new Engine.Delete("test", "1", newUid("1")));
            fail("should have thrown an exception");
        } catch (UnsupportedOperationException e) {}
        replicaEngine.flush();
        replicaEngine.refresh("test");
        primaryEngine.refresh("test");

        // it's still there!
        searchResult = replicaEngine.acquireSearcher("test");
        MatcherAssert.assertThat(searchResult, EngineSearcherTotalHitsMatcher.engineSearcherTotalHits(1));
        MatcherAssert.assertThat(searchResult, EngineSearcherTotalHitsMatcher.engineSearcherTotalHits(new TermQuery(new Term("value", "test")), 1));
        searchResult.close();
        getResult = replicaEngine.get(new Engine.Get(false, newUid("1")));
        assertThat(getResult.exists(), equalTo(true));
        assertThat(getResult.docIdAndVersion(), notNullValue());
        getResult.release();

        // it's still there on the primary also!
        searchResult = primaryEngine.acquireSearcher("test");
        MatcherAssert.assertThat(searchResult, EngineSearcherTotalHitsMatcher.engineSearcherTotalHits(1));
        MatcherAssert.assertThat(searchResult, EngineSearcherTotalHitsMatcher.engineSearcherTotalHits(new TermQuery(new Term("value", "test")), 1));
        searchResult.close();
        getResult = primaryEngine.get(new Engine.Get(false, newUid("1")));
        assertThat(getResult.exists(), equalTo(true));
        assertThat(getResult.docIdAndVersion(), notNullValue());
        getResult.release();
    }

    public void testSimpleOperations() throws Exception {
        Engine.Searcher searchResult = primaryEngine.acquireSearcher("test");
        MatcherAssert.assertThat(searchResult, EngineSearcherTotalHitsMatcher.engineSearcherTotalHits(0));
        searchResult.close();

        // create a document
        ParseContext.Document document = testDocumentWithTextField();
        document.add(new Field(SourceFieldMapper.NAME, B_1.toBytes(), SourceFieldMapper.Defaults.FIELD_TYPE));
        ParsedDocument doc = testParsedDocument("1", "1", "test", null, -1, -1, document, B_1, null);
        primaryEngine.index(new Engine.Index(newUid("1"), doc));

        // its not there...
        searchResult = primaryEngine.acquireSearcher("test");
        MatcherAssert.assertThat(searchResult, EngineSearcherTotalHitsMatcher.engineSearcherTotalHits(0));
        MatcherAssert.assertThat(searchResult, EngineSearcherTotalHitsMatcher.engineSearcherTotalHits(new TermQuery(new Term("value", "test")), 0));
        searchResult.close();

        // not on the replica either...
        searchResult = replicaEngine.acquireSearcher("test");
        MatcherAssert.assertThat(searchResult, EngineSearcherTotalHitsMatcher.engineSearcherTotalHits(0));
        MatcherAssert.assertThat(searchResult, EngineSearcherTotalHitsMatcher.engineSearcherTotalHits(new TermQuery(new Term("value", "test")), 0));
        searchResult.close();

        // but, we can still get it (in realtime)
        Engine.GetResult getResult = primaryEngine.get(new Engine.Get(true, newUid("1")));
        assertThat(getResult.exists(), equalTo(true));
        assertThat(getResult.source().source.toBytesArray(), equalTo(B_1.toBytesArray()));
        assertThat(getResult.docIdAndVersion(), nullValue());
        getResult.release();

        // can't get it from the replica, because it's not in the translog for a shadow replica
        getResult = replicaEngine.get(new Engine.Get(true, newUid("1")));
        assertThat(getResult.exists(), equalTo(false));
        getResult.release();

        // but, not there non realtime
        getResult = primaryEngine.get(new Engine.Get(false, newUid("1")));
        assertThat(getResult.exists(), equalTo(false));
        getResult.release();
        // refresh and it should be there
        primaryEngine.refresh("test");

        // now its there...
        searchResult = primaryEngine.acquireSearcher("test");
        MatcherAssert.assertThat(searchResult, EngineSearcherTotalHitsMatcher.engineSearcherTotalHits(1));
        MatcherAssert.assertThat(searchResult, EngineSearcherTotalHitsMatcher.engineSearcherTotalHits(new TermQuery(new Term("value", "test")), 1));
        searchResult.close();

        // also in non realtime
        getResult = primaryEngine.get(new Engine.Get(false, newUid("1")));
        assertThat(getResult.exists(), equalTo(true));
        assertThat(getResult.docIdAndVersion(), notNullValue());
        getResult.release();

        // still not in the replica because no flush
        searchResult = replicaEngine.acquireSearcher("test");
        MatcherAssert.assertThat(searchResult, EngineSearcherTotalHitsMatcher.engineSearcherTotalHits(0));
        MatcherAssert.assertThat(searchResult, EngineSearcherTotalHitsMatcher.engineSearcherTotalHits(new TermQuery(new Term("value", "test")), 0));
        searchResult.close();

        // now do an update
        document = testDocument();
        document.add(new TextField("value", "test1", Field.Store.YES));
        document.add(new Field(SourceFieldMapper.NAME, B_2.toBytes(), SourceFieldMapper.Defaults.FIELD_TYPE));
        doc = testParsedDocument("1", "1", "test", null, -1, -1, document, B_2, null);
        primaryEngine.index(new Engine.Index(newUid("1"), doc));

        // its not updated yet...
        searchResult = primaryEngine.acquireSearcher("test");
        MatcherAssert.assertThat(searchResult, EngineSearcherTotalHitsMatcher.engineSearcherTotalHits(1));
        MatcherAssert.assertThat(searchResult, EngineSearcherTotalHitsMatcher.engineSearcherTotalHits(new TermQuery(new Term("value", "test")), 1));
        MatcherAssert.assertThat(searchResult, EngineSearcherTotalHitsMatcher.engineSearcherTotalHits(new TermQuery(new Term("value", "test1")), 0));
        searchResult.close();

        // but, we can still get it (in realtime)
        getResult = primaryEngine.get(new Engine.Get(true, newUid("1")));
        assertThat(getResult.exists(), equalTo(true));
        assertThat(getResult.source().source.toBytesArray(), equalTo(B_2.toBytesArray()));
        assertThat(getResult.docIdAndVersion(), nullValue());
        getResult.release();

        // refresh and it should be updated
        primaryEngine.refresh("test");

        searchResult = primaryEngine.acquireSearcher("test");
        MatcherAssert.assertThat(searchResult, EngineSearcherTotalHitsMatcher.engineSearcherTotalHits(1));
        MatcherAssert.assertThat(searchResult, EngineSearcherTotalHitsMatcher.engineSearcherTotalHits(new TermQuery(new Term("value", "test")), 0));
        MatcherAssert.assertThat(searchResult, EngineSearcherTotalHitsMatcher.engineSearcherTotalHits(new TermQuery(new Term("value", "test1")), 1));
        searchResult.close();

        // flush, now shadow replica should have the files
        primaryEngine.flush();

        // still not in the replica because the replica hasn't refreshed
        searchResult = replicaEngine.acquireSearcher("test");
        MatcherAssert.assertThat(searchResult, EngineSearcherTotalHitsMatcher.engineSearcherTotalHits(0));
        MatcherAssert.assertThat(searchResult, EngineSearcherTotalHitsMatcher.engineSearcherTotalHits(new TermQuery(new Term("value", "test")), 0));
        searchResult.close();

        replicaEngine.refresh("test");

        // the replica finally sees it because primary has flushed and replica refreshed
        searchResult = replicaEngine.acquireSearcher("test");
        MatcherAssert.assertThat(searchResult, EngineSearcherTotalHitsMatcher.engineSearcherTotalHits(1));
        MatcherAssert.assertThat(searchResult, EngineSearcherTotalHitsMatcher.engineSearcherTotalHits(new TermQuery(new Term("value", "test")), 0));
        MatcherAssert.assertThat(searchResult, EngineSearcherTotalHitsMatcher.engineSearcherTotalHits(new TermQuery(new Term("value", "test1")), 1));
        searchResult.close();

        // now delete
        primaryEngine.delete(new Engine.Delete("test", "1", newUid("1")));

        // its not deleted yet
        searchResult = primaryEngine.acquireSearcher("test");
        MatcherAssert.assertThat(searchResult, EngineSearcherTotalHitsMatcher.engineSearcherTotalHits(1));
        MatcherAssert.assertThat(searchResult, EngineSearcherTotalHitsMatcher.engineSearcherTotalHits(new TermQuery(new Term("value", "test")), 0));
        MatcherAssert.assertThat(searchResult, EngineSearcherTotalHitsMatcher.engineSearcherTotalHits(new TermQuery(new Term("value", "test1")), 1));
        searchResult.close();

        // but, get should not see it (in realtime)
        getResult = primaryEngine.get(new Engine.Get(true, newUid("1")));
        assertThat(getResult.exists(), equalTo(false));
        getResult.release();

        // refresh and it should be deleted
        primaryEngine.refresh("test");

        searchResult = primaryEngine.acquireSearcher("test");
        MatcherAssert.assertThat(searchResult, EngineSearcherTotalHitsMatcher.engineSearcherTotalHits(0));
        MatcherAssert.assertThat(searchResult, EngineSearcherTotalHitsMatcher.engineSearcherTotalHits(new TermQuery(new Term("value", "test")), 0));
        MatcherAssert.assertThat(searchResult, EngineSearcherTotalHitsMatcher.engineSearcherTotalHits(new TermQuery(new Term("value", "test1")), 0));
        searchResult.close();

        // add it back
        document = testDocumentWithTextField();
        document.add(new Field(SourceFieldMapper.NAME, B_1.toBytes(), SourceFieldMapper.Defaults.FIELD_TYPE));
        doc = testParsedDocument("1", "1", "test", null, -1, -1, document, B_1, null);
        primaryEngine.index(new Engine.Index(newUid("1"), doc));

        // its not there...
        searchResult = primaryEngine.acquireSearcher("test");
        MatcherAssert.assertThat(searchResult, EngineSearcherTotalHitsMatcher.engineSearcherTotalHits(0));
        MatcherAssert.assertThat(searchResult, EngineSearcherTotalHitsMatcher.engineSearcherTotalHits(new TermQuery(new Term("value", "test")), 0));
        MatcherAssert.assertThat(searchResult, EngineSearcherTotalHitsMatcher.engineSearcherTotalHits(new TermQuery(new Term("value", "test1")), 0));
        searchResult.close();

        // refresh and it should be there
        primaryEngine.refresh("test");

        // now its there...
        searchResult = primaryEngine.acquireSearcher("test");
        MatcherAssert.assertThat(searchResult, EngineSearcherTotalHitsMatcher.engineSearcherTotalHits(1));
        MatcherAssert.assertThat(searchResult, EngineSearcherTotalHitsMatcher.engineSearcherTotalHits(new TermQuery(new Term("value", "test")), 1));
        MatcherAssert.assertThat(searchResult, EngineSearcherTotalHitsMatcher.engineSearcherTotalHits(new TermQuery(new Term("value", "test1")), 0));
        searchResult.close();

        // now flush
        primaryEngine.flush();

        // and, verify get (in real time)
        getResult = primaryEngine.get(new Engine.Get(true, newUid("1")));
        assertThat(getResult.exists(), equalTo(true));
        assertThat(getResult.source(), nullValue());
        assertThat(getResult.docIdAndVersion(), notNullValue());
        getResult.release();

        // the replica should see it if we refresh too!
        replicaEngine.refresh("test");
        searchResult = replicaEngine.acquireSearcher("test");
        MatcherAssert.assertThat(searchResult, EngineSearcherTotalHitsMatcher.engineSearcherTotalHits(1));
        MatcherAssert.assertThat(searchResult, EngineSearcherTotalHitsMatcher.engineSearcherTotalHits(new TermQuery(new Term("value", "test")), 1));
        MatcherAssert.assertThat(searchResult, EngineSearcherTotalHitsMatcher.engineSearcherTotalHits(new TermQuery(new Term("value", "test1")), 0));
        searchResult.close();
        getResult = replicaEngine.get(new Engine.Get(true, newUid("1")));
        assertThat(getResult.exists(), equalTo(true));
        assertThat(getResult.source(), nullValue());
        assertThat(getResult.docIdAndVersion(), notNullValue());
        getResult.release();

        // make sure we can still work with the engine
        // now do an update
        document = testDocument();
        document.add(new TextField("value", "test1", Field.Store.YES));
        doc = testParsedDocument("1", "1", "test", null, -1, -1, document, B_1, null);
        primaryEngine.index(new Engine.Index(newUid("1"), doc));

        // its not updated yet...
        searchResult = primaryEngine.acquireSearcher("test");
        MatcherAssert.assertThat(searchResult, EngineSearcherTotalHitsMatcher.engineSearcherTotalHits(1));
        MatcherAssert.assertThat(searchResult, EngineSearcherTotalHitsMatcher.engineSearcherTotalHits(new TermQuery(new Term("value", "test")), 1));
        MatcherAssert.assertThat(searchResult, EngineSearcherTotalHitsMatcher.engineSearcherTotalHits(new TermQuery(new Term("value", "test1")), 0));
        searchResult.close();

        // refresh and it should be updated
        primaryEngine.refresh("test");

        searchResult = primaryEngine.acquireSearcher("test");
        MatcherAssert.assertThat(searchResult, EngineSearcherTotalHitsMatcher.engineSearcherTotalHits(1));
        MatcherAssert.assertThat(searchResult, EngineSearcherTotalHitsMatcher.engineSearcherTotalHits(new TermQuery(new Term("value", "test")), 0));
        MatcherAssert.assertThat(searchResult, EngineSearcherTotalHitsMatcher.engineSearcherTotalHits(new TermQuery(new Term("value", "test1")), 1));
        searchResult.close();

        // Make visible to shadow replica
        primaryEngine.flush();
        replicaEngine.refresh("test");

        searchResult = replicaEngine.acquireSearcher("test");
        MatcherAssert.assertThat(searchResult, EngineSearcherTotalHitsMatcher.engineSearcherTotalHits(1));
        MatcherAssert.assertThat(searchResult, EngineSearcherTotalHitsMatcher.engineSearcherTotalHits(new TermQuery(new Term("value", "test")), 0));
        MatcherAssert.assertThat(searchResult, EngineSearcherTotalHitsMatcher.engineSearcherTotalHits(new TermQuery(new Term("value", "test1")), 1));
        searchResult.close();
    }

    public void testSearchResultRelease() throws Exception {
        Engine.Searcher searchResult = replicaEngine.acquireSearcher("test");
        MatcherAssert.assertThat(searchResult, EngineSearcherTotalHitsMatcher.engineSearcherTotalHits(0));
        searchResult.close();

        // create a document
        ParsedDocument doc = testParsedDocument("1", "1", "test", null, -1, -1, testDocumentWithTextField(), B_1, null);
        primaryEngine.index(new Engine.Index(newUid("1"), doc));

        // its not there...
        searchResult = primaryEngine.acquireSearcher("test");
        MatcherAssert.assertThat(searchResult, EngineSearcherTotalHitsMatcher.engineSearcherTotalHits(0));
        MatcherAssert.assertThat(searchResult, EngineSearcherTotalHitsMatcher.engineSearcherTotalHits(new TermQuery(new Term("value", "test")), 0));
        searchResult.close();
        searchResult = replicaEngine.acquireSearcher("test");
        MatcherAssert.assertThat(searchResult, EngineSearcherTotalHitsMatcher.engineSearcherTotalHits(0));
        MatcherAssert.assertThat(searchResult, EngineSearcherTotalHitsMatcher.engineSearcherTotalHits(new TermQuery(new Term("value", "test")), 0));
        searchResult.close();

        // flush & refresh and it should everywhere
        primaryEngine.flush();
        primaryEngine.refresh("test");
        replicaEngine.refresh("test");

        // now its there...
        searchResult = primaryEngine.acquireSearcher("test");
        MatcherAssert.assertThat(searchResult, EngineSearcherTotalHitsMatcher.engineSearcherTotalHits(1));
        MatcherAssert.assertThat(searchResult, EngineSearcherTotalHitsMatcher.engineSearcherTotalHits(new TermQuery(new Term("value", "test")), 1));
        searchResult.close();

        searchResult = replicaEngine.acquireSearcher("test");
        MatcherAssert.assertThat(searchResult, EngineSearcherTotalHitsMatcher.engineSearcherTotalHits(1));
        MatcherAssert.assertThat(searchResult, EngineSearcherTotalHitsMatcher.engineSearcherTotalHits(new TermQuery(new Term("value", "test")), 1));
        // don't release the replica search result yet...

        // delete, refresh and do a new search, it should not be there
        primaryEngine.delete(new Engine.Delete("test", "1", newUid("1")));
        primaryEngine.flush();
        primaryEngine.refresh("test");
        replicaEngine.refresh("test");
        Engine.Searcher updateSearchResult = primaryEngine.acquireSearcher("test");
        MatcherAssert.assertThat(updateSearchResult, EngineSearcherTotalHitsMatcher.engineSearcherTotalHits(0));
        updateSearchResult.close();

        // the non released replica search result should not see the deleted yet...
        MatcherAssert.assertThat(searchResult, EngineSearcherTotalHitsMatcher.engineSearcherTotalHits(1));
        MatcherAssert.assertThat(searchResult, EngineSearcherTotalHitsMatcher.engineSearcherTotalHits(new TermQuery(new Term("value", "test")), 1));
        searchResult.close();
    }

    public void testFailEngineOnCorruption() {
        ParsedDocument doc = testParsedDocument("1", "1", "test", null, -1, -1, testDocumentWithTextField(), B_1, null);
        primaryEngine.index(new Engine.Index(newUid("1"), doc));
        primaryEngine.flush();
        MockDirectoryWrapper leaf = DirectoryUtils.getLeaf(replicaEngine.config().getStore().directory(), MockDirectoryWrapper.class);
        leaf.setRandomIOExceptionRate(1.0);
        leaf.setRandomIOExceptionRateOnOpen(1.0);
        try {
            replicaEngine.refresh("foo");
            fail("exception expected");
        } catch (Exception ex) {

        }
        try {
            Engine.Searcher searchResult = replicaEngine.acquireSearcher("test");
            MatcherAssert.assertThat(searchResult, EngineSearcherTotalHitsMatcher.engineSearcherTotalHits(1));
            MatcherAssert.assertThat(searchResult, EngineSearcherTotalHitsMatcher.engineSearcherTotalHits(new TermQuery(new Term("value", "test")), 1));
            searchResult.close();
            fail("exception expected");
        } catch (EngineClosedException ex) {
            // all is well
        }
    }

    public void testExtractShardId() {
        try (Engine.Searcher test = replicaEngine.acquireSearcher("test")) {
            ShardId shardId = ShardUtils.extractShardId(test.getDirectoryReader());
            assertNotNull(shardId);
            assertEquals(shardId, replicaEngine.config().getShardId());
        }
    }

    /**
     * Random test that throws random exception and ensures all references are
     * counted down / released and resources are closed.
     */
    public void testFailStart() throws IOException {
        // Need a commit point for this
        ParsedDocument doc = testParsedDocument("1", "1", "test", null, -1, -1, testDocumentWithTextField(), B_1, null);
        primaryEngine.index(new Engine.Index(newUid("1"), doc));
        primaryEngine.flush();

        // this test fails if any reader, searcher or directory is not closed - MDW FTW
        final int iters = scaledRandomIntBetween(10, 100);
        for (int i = 0; i < iters; i++) {
            MockDirectoryWrapper wrapper = newMockFSDirectory(dirPath);
            wrapper.setFailOnOpenInput(randomBoolean());
            wrapper.setAllowRandomFileNotFoundException(randomBoolean());
            wrapper.setRandomIOExceptionRate(randomDouble());
            wrapper.setRandomIOExceptionRateOnOpen(randomDouble());
            try (Store store = createStore(wrapper)) {
                int refCount = store.refCount();
                assertTrue("refCount: "+ store.refCount(), store.refCount() > 0);
                ShadowEngine holder;
                try {
                    holder = createShadowEngine(store);
                } catch (EngineCreationFailureException ex) {
                    assertEquals(store.refCount(), refCount);
                    continue;
                }
                assertEquals(store.refCount(), refCount+1);
                final int numStarts = scaledRandomIntBetween(1, 5);
                for (int j = 0; j < numStarts; j++) {
                    try {
                        assertEquals(store.refCount(), refCount + 1);
                        holder.close();
                        holder = createShadowEngine(store);
                        assertEquals(store.refCount(), refCount + 1);
                    } catch (EngineCreationFailureException ex) {
                        // all is fine
                        assertEquals(store.refCount(), refCount);
                        break;
                    }
                }
                holder.close();
                assertEquals(store.refCount(), refCount);
            }
        }
    }

    public void testSettings() {
        CodecService codecService = new CodecService(null, logger);
        assertEquals(replicaEngine.config().getCodec().getName(), codecService.codec(codecName).getName());
    }

    public void testShadowEngineCreationRetry() throws Exception {
        final Path srDir = createTempDir();
        final Store srStore = createStore(srDir);
        Lucene.cleanLuceneIndex(srStore.directory());

        final AtomicBoolean succeeded = new AtomicBoolean(false);
        final CountDownLatch latch = new CountDownLatch(1);

        // Create a shadow Engine, which will freak out because there is no
        // index yet
        Thread t = new Thread(new Runnable() {
            @Override
            public void run() {
                try {
                    latch.await();
                } catch (InterruptedException e) {
                    // ignore interruptions
                }
                try (ShadowEngine srEngine = createShadowEngine(srStore)) {
                    succeeded.set(true);
                } catch (Exception e) {
                    fail("should have been able to create the engine!");
                }
            }
        });
        t.start();

        // count down latch
        // now shadow engine should try to be created
        latch.countDown();

        // Create an InternalEngine, which creates the index so the shadow
        // replica will handle it correctly
        Store pStore = createStore(srDir);
        InternalEngine pEngine = createInternalEngine(pStore, createTempDir("translog-primary"));

        // create a document
        ParseContext.Document document = testDocumentWithTextField();
        document.add(new Field(SourceFieldMapper.NAME, B_1.toBytes(), SourceFieldMapper.Defaults.FIELD_TYPE));
        ParsedDocument doc = testParsedDocument("1", "1", "test", null, -1, -1, document, B_1, null);
        pEngine.index(new Engine.Index(newUid("1"), doc));
        pEngine.flush(true, true);

        t.join();
        assertTrue("ShadowEngine should have been able to be created", succeeded.get());
        // (shadow engine is already shut down in the try-with-resources)
        IOUtils.close(srStore, pEngine, pStore);
    }

    public void testNoTranslog() {
        try {
            replicaEngine.getTranslog();
            fail("shadow engine has no translog");
        } catch (UnsupportedOperationException ex) {
            // all good
        }
    }
}<|MERGE_RESOLUTION|>--- conflicted
+++ resolved
@@ -172,12 +172,8 @@
         Field seqNoField = new NumericDocValuesField("_seq_no", 0);
         document.add(uidField);
         document.add(versionField);
-<<<<<<< HEAD
-        return new ParsedDocument(uidField, versionField, seqNoField, id, type, routing, timestamp, ttl, Arrays.asList(document), source, mappingsUpdate);
-=======
         document.add(new LongPoint("point_field", 42)); // so that points report memory/disk usage
-        return new ParsedDocument(versionField, id, type, routing, timestamp, ttl, Arrays.asList(document), source, mappingsUpdate);
->>>>>>> d3d57da8
+        return new ParsedDocument(versionField, seqNoField, id, type, routing, timestamp, ttl, Arrays.asList(document), source, mappingsUpdate);
     }
 
     protected Store createStore(Path p) throws IOException {
@@ -245,19 +241,7 @@
             @Override
             public void onFailedEngine(String reason, @Nullable Throwable t) {
                 // we don't need to notify anybody in this test
-<<<<<<< HEAD
-            }
-        }, null, IndexSearcher.getDefaultQueryCache(), IndexSearcher.getDefaultQueryCachingPolicy(), translogConfig, TimeValue.timeValueMinutes(5)
-        );
-        try {
-            config.setCreate(Lucene.indexExists(store.directory()) == false);
-        } catch (IOException e) {
-            throw new ElasticsearchException("can't find index?", e);
-        }
-=======
         }}, null, IndexSearcher.getDefaultQueryCache(), IndexSearcher.getDefaultQueryCachingPolicy(), translogConfig, TimeValue.timeValueMinutes(5));
-
->>>>>>> d3d57da8
         return config;
     }
 
