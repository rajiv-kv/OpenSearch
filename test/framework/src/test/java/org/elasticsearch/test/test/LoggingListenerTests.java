/*
 * Licensed to Elasticsearch under one or more contributor
 * license agreements. See the NOTICE file distributed with
 * this work for additional information regarding copyright
 * ownership. Elasticsearch licenses this file to you under
 * the Apache License, Version 2.0 (the "License"); you may
 * not use this file except in compliance with the License.
 * You may obtain a copy of the License at
 *
 *    http://www.apache.org/licenses/LICENSE-2.0
 *
 * Unless required by applicable law or agreed to in writing,
 * software distributed under the License is distributed on an
 * "AS IS" BASIS, WITHOUT WARRANTIES OR CONDITIONS OF ANY
 * KIND, either express or implied.  See the License for the
 * specific language governing permissions and limitations
 * under the License.
 */

package org.elasticsearch.test.test;

import org.apache.logging.log4j.Level;
import org.apache.logging.log4j.Logger;
import org.elasticsearch.common.logging.Loggers;
import org.elasticsearch.test.ESTestCase;
import org.elasticsearch.test.junit.annotations.TestLogging;
import org.elasticsearch.test.junit.listeners.LoggingListener;
import org.junit.runner.Description;
import org.junit.runner.Result;

import java.lang.reflect.Method;

import static org.hamcrest.CoreMatchers.equalTo;

public class LoggingListenerTests extends ESTestCase {

<<<<<<< HEAD
=======
    public void testTestRunStartedSupportsClassInDefaultPackage() throws Exception {
        LoggingListener loggingListener = new LoggingListener();
        Description description = Description.createTestDescription(Class.forName("Dummy"), "dummy");

        // Will throw an exception without the check for testClassPackage != null in testRunStarted
        loggingListener.testRunStarted(description);
    }

>>>>>>> c2eddaf2
    public void testCustomLevelPerMethod() throws Exception {
        LoggingListener loggingListener = new LoggingListener();

        Description suiteDescription = Description.createSuiteDescription(TestClass.class);

        Logger xyzLogger = Loggers.getLogger("xyz");
        Logger abcLogger = Loggers.getLogger("abc");

        assertEquals(Level.ERROR, abcLogger.getLevel());
        assertThat(xyzLogger.getLevel(), equalTo(Level.ERROR));
        assertThat(abcLogger.getLevel(), equalTo(Level.ERROR));
        loggingListener.testRunStarted(suiteDescription);
        assertThat(xyzLogger.getLevel(), equalTo(Level.ERROR));
        assertThat(abcLogger.getLevel(), equalTo(Level.ERROR));

        Method method = TestClass.class.getMethod("annotatedTestMethod");
        TestLogging annotation = method.getAnnotation(TestLogging.class);
        Description testDescription = Description.createTestDescription(LoggingListenerTests.class, "annotatedTestMethod", annotation);
        loggingListener.testStarted(testDescription);
        assertThat(xyzLogger.getLevel(), equalTo(Level.TRACE));
        assertThat(abcLogger.getLevel(), equalTo(Level.ERROR));

        loggingListener.testFinished(testDescription);
        assertThat(xyzLogger.getLevel(), equalTo(Level.ERROR));
        assertThat(abcLogger.getLevel(), equalTo(Level.ERROR));

        loggingListener.testRunFinished(new Result());
        assertThat(xyzLogger.getLevel(), equalTo(Level.ERROR));
        assertThat(abcLogger.getLevel(), equalTo(Level.ERROR));
    }

    public void testCustomLevelPerClass() throws Exception {
        LoggingListener loggingListener = new LoggingListener();

        Description suiteDescription = Description.createSuiteDescription(AnnotatedTestClass.class);

        Logger abcLogger = Loggers.getLogger("abc");
        Logger xyzLogger = Loggers.getLogger("xyz");

        assertThat(xyzLogger.getLevel(), equalTo(Level.ERROR));
        assertThat(abcLogger.getLevel(), equalTo(Level.ERROR));
        loggingListener.testRunStarted(suiteDescription);
        assertThat(xyzLogger.getLevel(), equalTo(Level.ERROR));
        assertThat(abcLogger.getLevel(), equalTo(Level.WARN));

        Description testDescription = Description.createTestDescription(LoggingListenerTests.class, "test");
        loggingListener.testStarted(testDescription);
        assertThat(xyzLogger.getLevel(), equalTo(Level.ERROR));
        assertThat(abcLogger.getLevel(), equalTo(Level.WARN));

        loggingListener.testFinished(testDescription);
        assertThat(xyzLogger.getLevel(), equalTo(Level.ERROR));
        assertThat(abcLogger.getLevel(), equalTo(Level.WARN));

        loggingListener.testRunFinished(new Result());
        assertThat(xyzLogger.getLevel(), equalTo(Level.ERROR));
        assertThat(abcLogger.getLevel(), equalTo(Level.ERROR));
    }

    public void testCustomLevelPerClassAndPerMethod() throws Exception {
        LoggingListener loggingListener = new LoggingListener();

        Description suiteDescription = Description.createSuiteDescription(AnnotatedTestClass.class);

        Logger abcLogger = Loggers.getLogger("abc");
        Logger xyzLogger = Loggers.getLogger("xyz");

        assertThat(xyzLogger.getLevel(), equalTo(Level.ERROR));
        assertThat(abcLogger.getLevel(), equalTo(Level.ERROR));
        loggingListener.testRunStarted(suiteDescription);
        assertThat(xyzLogger.getLevel(), equalTo(Level.ERROR));
        assertThat(abcLogger.getLevel(), equalTo(Level.WARN));

        Method method = TestClass.class.getMethod("annotatedTestMethod");
        TestLogging annotation = method.getAnnotation(TestLogging.class);
        Description testDescription = Description.createTestDescription(LoggingListenerTests.class, "annotatedTestMethod", annotation);
        loggingListener.testStarted(testDescription);
        assertThat(xyzLogger.getLevel(), equalTo(Level.TRACE));
        assertThat(abcLogger.getLevel(), equalTo(Level.WARN));

        loggingListener.testFinished(testDescription);
        assertThat(xyzLogger.getLevel(), equalTo(Level.ERROR));
        assertThat(abcLogger.getLevel(), equalTo(Level.WARN));

        Method method2 = TestClass.class.getMethod("annotatedTestMethod2");
        TestLogging annotation2 = method2.getAnnotation(TestLogging.class);
        Description testDescription2 = Description.createTestDescription(LoggingListenerTests.class, "annotatedTestMethod2", annotation2);
        loggingListener.testStarted(testDescription2);
        assertThat(xyzLogger.getLevel(), equalTo(Level.DEBUG));
        assertThat(abcLogger.getLevel(), equalTo(Level.TRACE));

        loggingListener.testFinished(testDescription2);
        assertThat(xyzLogger.getLevel(), equalTo(Level.ERROR));
        assertThat(abcLogger.getLevel(), equalTo(Level.WARN));

        loggingListener.testRunFinished(new Result());
        assertThat(xyzLogger.getLevel(), equalTo(Level.ERROR));
        assertThat(abcLogger.getLevel(), equalTo(Level.ERROR));
    }

    /**
     * dummy class used to create a junit suite description that has the @TestLogging annotation
     */
    @TestLogging("abc:WARN")
    public static class AnnotatedTestClass {

    }

    /**
     * dummy class used to create a junit suite description that doesn't have the @TestLogging annotation, but its test methods have it
     */
    public static class TestClass {

        @SuppressWarnings("unused")
        @TestLogging("xyz:TRACE")
        public void annotatedTestMethod() {}

        @SuppressWarnings("unused")
        @TestLogging("abc:TRACE,xyz:DEBUG")
        public void annotatedTestMethod2() {}

    }

}<|MERGE_RESOLUTION|>--- conflicted
+++ resolved
@@ -34,8 +34,6 @@
 
 public class LoggingListenerTests extends ESTestCase {
 
-<<<<<<< HEAD
-=======
     public void testTestRunStartedSupportsClassInDefaultPackage() throws Exception {
         LoggingListener loggingListener = new LoggingListener();
         Description description = Description.createTestDescription(Class.forName("Dummy"), "dummy");
@@ -44,7 +42,6 @@
         loggingListener.testRunStarted(description);
     }
 
->>>>>>> c2eddaf2
     public void testCustomLevelPerMethod() throws Exception {
         LoggingListener loggingListener = new LoggingListener();
 
